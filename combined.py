import gunmatch
from ultralytics import YOLO
import cv2
# import image_utils
import person_recognition
import numpy as np
from sklearn.metrics.pairwise import cosine_similarity
import json
import os
import logging


picture_counter = 0 
# --- Models ---
# Assuming these models are accessible in your environment
person_model = YOLO("models/yolov8n.pt")
gun_model = YOLO("models/best.pt")

# --- Logging ---
logging.basicConfig(level=logging.DEBUG, format='%(asctime)s - %(levelname)s - %(message)s')

# --- Video ---
cap = cv2.VideoCapture("warehouse.mp4")
cap.set(cv2.CAP_PROP_FRAME_WIDTH, 600)  
cap.set(cv2.CAP_PROP_FRAME_HEIGHT, 350)  

# --- Persistent Weapon Carrier ---
json_file = "weapon_carrier_embeddings.json"
tracked_embeddings = []  # IDs for persistent carriers
saved_embeddings = {}

# Load saved embeddings from JSON
if os.path.exists(json_file):
    try:
        with open(json_file, "r") as f:
            if os.stat(json_file).st_size > 0:
                # Load JSON and convert list back to NumPy array
                saved_embeddings = {int(k): np.array(v) for k, v in json.load(f).items()}
            else:
                saved_embeddings = {}
    except json.JSONDecodeError:
        logging.warning(f"Could not decode JSON from {json_file}. Starting with empty embeddings.")
        saved_embeddings = {}

attacker_id = None
confidence_counter = 0

def save_embeddings_to_json(embedding, weapon_carrier_id):
    """Saves a new weapon carrier's embedding to the persistent JSON file."""
    global saved_embeddings
    # Store the embedding in memory
    saved_embeddings[weapon_carrier_id] = embedding

    # Prepare dictionary for JSON: convert all embeddings to lists
    json_safe_dict = {str(k): v.tolist() if isinstance(v, np.ndarray) else v
                      for k, v in saved_embeddings.items()}

    # Save to file
    with open(json_file, "w") as f:
        json.dump(json_safe_dict, f, indent=4)


# --- Thresholds ---
GUN_CONF_THRESHOLD = 0.25
PERSON_CONF_THRESHOLD = 0.6
REID_SIMILARITY_THRESHOLD = 0.70
IOU_THRESHOLD = 0.4
PROXIMITY_THRESHOLD = 150  # pixels

# --- Get frame dimensions ---
frame_width = int(cap.get(cv2.CAP_PROP_FRAME_WIDTH))
frame_height = int(cap.get(cv2.CAP_PROP_FRAME_HEIGHT))

# --- Define codec and create VideoWriter object (Crucial Fix Applied Here) ---
# FIX: Switched to XVID codec and .avi extension for robust writing across platforms.
out = cv2.VideoWriter(
    "output_annotated.avi",         # Changed to .avi
    cv2.VideoWriter_fourcc(*"XVID"),  # Changed codec to XVID
    30,                            # frames per second
    (frame_width, frame_height)    # frame size
)

# Check if VideoWriter was initialized successfully
if not out.isOpened():
    logging.error("VideoWriter failed to open. Try a different codec (e.g., 'MJPG', 'DIVX', 'mp4v') or ensure FFmpeg/codec packages are installed.")
    cap.release()
    cv2.destroyAllWindows()
    # Exit gracefully if we can't write the video
    exit()

logging.info(f"VideoWriter initialized for output_annotated.avi with dimensions: {frame_width}x{frame_height}")

# --- Main Loop ---
while True:
    ret, frame = cap.read()
    if not ret:
        logging.info("End of video stream.")
        break

    annotated_frame = frame.copy()

    # --- Detection ---
    gun_boxes = gunmatch.detect_guns(frame, gun_model, conf=GUN_CONF_THRESHOLD)
    person_boxes = gunmatch.detect_people(frame, person_model, conf=PERSON_CONF_THRESHOLD)

    # --- Match guns to people ---
    weapon_person_boxes = gunmatch.match_people_to_guns(person_boxes, gun_boxes,
                                                        iou_threshold=IOU_THRESHOLD,
                                                        proximity_threshold=PROXIMITY_THRESHOLD)

    # --- Track each person and check against persistent carriers ---
    for person_box in person_boxes:
        x1, y1, x2, y2 = map(int, person_box)
        person_roi = frame[y1:y2, x1:x2]
        if person_roi.size == 0:
            continue
        
        # Ensure ROI is valid for person_recognition.get_embedding (128x256)
        if person_roi.shape[0] < 2 or person_roi.shape[1] < 2:
            continue
            
        person_roi_resized = cv2.resize(person_roi, (128, 256))
        embedding = person_recognition.get_embedding(person_roi_resized)

        # Check if this person matches a previously saved weapon carrier
        weapon_locked = False
        current_person_id = None
        
        # Check against saved embeddings
        for saved_id, saved_embedding in saved_embeddings.items():
            similarity = cosine_similarity([embedding], [saved_embedding])[0][0]
            if similarity > REID_SIMILARITY_THRESHOLD:
                weapon_locked = True
                current_person_id = saved_id
                
                # Draw locked status (RED)
                cv2.rectangle(annotated_frame, (x1, y1), (x2, y2), (0, 0, 255), 3)
                cv2.putText(annotated_frame, f"Locked: ID 4", (x1, y1 - 10),
                            cv2.FONT_HERSHEY_SIMPLEX, 0.9, (0, 0, 255), 2)
                # Take pictures if we haven't done it yet 5 times:
                if picture_counter < 5:
<<<<<<< HEAD
                    # image_utils.save_clipped_person(frame, (x1, y1, x2, y2), saved_id, picture_counter)
                    picture_counter += 1
                if picture_counter == 5:
                    # image_utils.generate_summary(image_utils.image_list)
=======
                    image_utils.save_clipped_person(frame, (x1, y1, x2, y2), saved_id, picture_counter)
>>>>>>> 737aecd1
                    picture_counter += 1
                break
    
        # If not locked, treat as a new or tracked person (GREEN)
        if not weapon_locked:
            # Use ReID to get a temporary ID for tracking
            current_person_id = person_recognition.get_person_id(embedding) 
            cv2.rectangle(annotated_frame, (x1, y1), (x2, y2), (0, 255, 0), 2)
            cv2.putText(annotated_frame, f"Person ID: {current_person_id}", (x1, y1 - 10),
                        cv2.FONT_HERSHEY_SIMPLEX, 0.7, (0, 255, 0), 2)


    # --- Lock onto weapon carriers (Primary Detection) ---
    for gun_box, matched_person_box in zip(gun_boxes, weapon_person_boxes):
        # Draw gun (BLUE)
        gx1, gy1, gx2, gy2 = map(int, gun_box)
        cv2.rectangle(annotated_frame, (gx1, gy1), (gx2, gy2), (255, 0, 0), 2)
        cv2.putText(annotated_frame, "Weapon", (gx1, gy1 - 10), cv2.FONT_HERSHEY_SIMPLEX, 0.7, (255, 0, 0), 2)

        # If gun is matched to a person, confirm them as a carrier
        if matched_person_box is not None:
            px1, py1, px2, py2 = map(int, matched_person_box)
            person_roi = frame[py1:py2, px1:px2]
            if person_roi.size == 0:
                continue
            
            # Ensure ROI is valid
            if person_roi.shape[0] < 2 or person_roi.shape[1] < 2:
                continue

            person_roi_resized = cv2.resize(person_roi, (128, 256))
            embedding = person_recognition.get_embedding(person_roi_resized)
            weapon_id = person_recognition.get_person_id(embedding)

            # Persist weapon carrier if new
            if weapon_id not in tracked_embeddings:
                tracked_embeddings.append(weapon_id)
                save_embeddings_to_json(embedding, weapon_id)
        

            # Re-draw the carrier box in the primary carrier color (BRIGHT RED)
            cv2.rectangle(annotated_frame, (px1, py1), (px2, py2), (0, 0, 255), 4) # Thicker line
            cv2.putText(annotated_frame, f"WEAPON CARRIER: ID 4", (px1, py1 - 10),
                        cv2.FONT_HERSHEY_SIMPLEX, 0.9, (0, 0, 255), 3)


    out.write(annotated_frame)
    cv2.imshow("Weapon Detection and Tracking", annotated_frame)
    if cv2.waitKey(1) & 0xFF == ord("q"):
        break

# --- Cleanup ---
out.release()
cv2.destroyAllWindows()
logging.info("Video processing finished and resources released.")
image_utils.generate_summary(image_utils.image_list)<|MERGE_RESOLUTION|>--- conflicted
+++ resolved
@@ -139,14 +139,7 @@
                             cv2.FONT_HERSHEY_SIMPLEX, 0.9, (0, 0, 255), 2)
                 # Take pictures if we haven't done it yet 5 times:
                 if picture_counter < 5:
-<<<<<<< HEAD
-                    # image_utils.save_clipped_person(frame, (x1, y1, x2, y2), saved_id, picture_counter)
-                    picture_counter += 1
-                if picture_counter == 5:
-                    # image_utils.generate_summary(image_utils.image_list)
-=======
                     image_utils.save_clipped_person(frame, (x1, y1, x2, y2), saved_id, picture_counter)
->>>>>>> 737aecd1
                     picture_counter += 1
                 break
     
