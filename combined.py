--- conflicted
+++ resolved
@@ -79,7 +79,6 @@
     (frame_width, frame_height)    # frame size
 )
 
-<<<<<<< HEAD
 # Check if VideoWriter was initialized successfully
 if not out.isOpened():
     logging.error("VideoWriter failed to open. Try a different codec (e.g., 'MJPG', 'DIVX', 'mp4v') or ensure FFmpeg/codec packages are installed.")
@@ -89,10 +88,6 @@
     exit()
 
 logging.info(f"VideoWriter initialized for output_annotated.avi with dimensions: {frame_width}x{frame_height}")
-
-=======
-picture_counter = 0
->>>>>>> f3cc7952
 
 # --- Main Loop ---
 while True:
